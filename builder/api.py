import json
import os
from io import BytesIO
from types import FunctionType, MethodType, ModuleType
from typing import TYPE_CHECKING, Any
from urllib.parse import unquote

import frappe
import frappe.utils
import requests
from frappe.apps import get_apps as get_permitted_apps
from frappe.core.doctype.file.file import get_local_image
from frappe.core.doctype.file.utils import delete_file
from frappe.integrations.utils import make_post_request
from frappe.model.document import Document
from frappe.utils.caching import redis_cache
from frappe.utils.safe_exec import NamespaceDict, get_safe_globals
from frappe.utils.telemetry import POSTHOG_HOST_FIELD, POSTHOG_PROJECT_FIELD
from PIL import Image
from werkzeug.wrappers import Response

from builder import builder_analytics
from builder.builder.doctype.builder_page.builder_page import BuilderPageRenderer


@frappe.whitelist()
def get_blocks(prompt):
	API_KEY = frappe.conf.openai_api_key
	if not API_KEY:
		frappe.throw("OpenAI API Key not set in site config.")

	messages = [
		{
			"role": "system",
			"content": "You are a website developer. You respond only with HTML code WITHOUT any EXPLANATION. You use any publicly available images in the webpage. You can use any font from fonts.google.com. Do not use any external css file or font files. DO NOT ADD <style> TAG AT ALL! You should use tailwindcss for styling the page. Use images from pixabay.com or unsplash.com",
		},
		{"role": "user", "content": prompt},
	]

	response = make_post_request(
		"https://api.openai.com/v1/chat/completions",
		headers={"Content-Type": "application/json", "Authorization": f"Bearer {API_KEY}"},
		data=json.dumps(
			{
				"model": "gpt-3.5-turbo",
				"messages": messages,
			}
		),
	)
	return response["choices"][0]["message"]["content"]


@frappe.whitelist()
def get_posthog_settings():
	can_record_session = False
	if start_time := frappe.db.get_default("session_recording_start"):
		time_difference = (
			frappe.utils.now_datetime() - frappe.utils.get_datetime(start_time)
		).total_seconds()
		if time_difference < 86400:  # 1 day
			can_record_session = True

	return {
		"posthog_project_id": frappe.conf.get(POSTHOG_PROJECT_FIELD),
		"posthog_host": frappe.conf.get(POSTHOG_HOST_FIELD),
		"enable_telemetry": frappe.get_system_settings("enable_telemetry"),
		"telemetry_site_age": frappe.utils.telemetry.site_age(),
		"record_session": can_record_session,
		"posthog_identifier": frappe.local.site,
	}


@frappe.whitelist()
def get_page_preview_html(page: str, **kwarg) -> Response:
	# to load preview without publishing
	frappe.form_dict.update(kwarg)
	frappe.local.request.for_preview = True
	renderer = BuilderPageRenderer(path="")
	renderer.docname = page
	renderer.doctype = "Builder Page"
	frappe.local.no_cache = 1
	renderer.init_context()
	response = renderer.render()
	page_doc = frappe.get_cached_doc("Builder Page", page)
	frappe.enqueue_doc(
		page_doc.doctype,
		page_doc.name,
		"generate_page_preview_image",
		html=str(response.data, "utf-8"),
		queue="short",
	)
	return response


@frappe.whitelist()
def upload_builder_asset():
	from frappe.handler import upload_file

	image_file = upload_file()
	if image_file.file_url.endswith((".png", ".jpeg", ".jpg")) and frappe.get_cached_value(
		"Builder Settings", "Builder Settings", "auto_convert_images_to_webp"
	):
		convert_to_webp(file_doc=image_file)
	return image_file


@frappe.whitelist()
def convert_to_webp(image_url: str | None = None, file_doc: Document | None = None) -> str:
	"""BETA: Convert image to webp format"""

	CONVERTIBLE_IMAGE_EXTENSIONS = ["png", "jpeg", "jpg"]

	def is_external_image(image_url):
		return image_url.startswith("http") or image_url.startswith("https")

	def can_convert_image(extn):
		return extn.lower() in CONVERTIBLE_IMAGE_EXTENSIONS

	def get_extension(filename):
		return filename.split(".")[-1].lower()

	def convert_and_save_image(image, path):
		image.save(path, "WEBP")
		return path

	def update_file_doc_with_webp(file_doc, image, extn):
		webp_path = file_doc.get_full_path().replace(extn, "webp")
		convert_and_save_image(image, webp_path)
		delete_file(file_doc.get_full_path())
		file_doc.file_url = f"{file_doc.file_url.replace(extn, 'webp')}"
		file_doc.save()
		return file_doc.file_url

	def create_new_webp_file_doc(file_url, image, extn):
		files = frappe.get_all("File", filters={"file_url": file_url}, fields=["name"], limit=1)
		if files:
			_file = frappe.get_doc("File", files[0].name)
			webp_path = _file.get_full_path().replace(extn, "webp")
			convert_and_save_image(image, webp_path)
			new_file = frappe.copy_doc(_file)
			new_file.file_name = f"{_file.file_name.replace(extn, 'webp')}"
			new_file.file_url = f"{_file.file_url.replace(extn, 'webp')}"
			new_file.save()
			return new_file.file_url
		return file_url

	def handle_image_from_url(image_url):
		image_url = unquote(image_url)
		response = requests.get(image_url)
		image = Image.open(BytesIO(response.content))
		filename = image_url.split("/")[-1]
		extn = get_extension(filename)
		if can_convert_image(extn) or is_external_image(image_url):
			_file = frappe.get_doc(
				{
					"doctype": "File",
					"file_name": f"{filename.replace(extn, 'webp')}",
					"file_url": f"/files/{filename.replace(extn, 'webp')}",
				}
			)
			webp_path = _file.get_full_path()
			convert_and_save_image(image, webp_path)
			_file.save()
			return _file.file_url
		return image_url

	if not image_url and not file_doc:
		return ""

	if file_doc:
		if file_doc.file_url.startswith("/files"):
			image, filename, extn = get_local_image(file_doc.file_url)
			if can_convert_image(extn):
				return update_file_doc_with_webp(file_doc, image, extn)
		return file_doc.file_url

	image_url = image_url or ""
	if image_url.startswith("/files"):
		image, filename, extn = get_local_image(image_url)
		if can_convert_image(extn):
			return create_new_webp_file_doc(image_url, image, extn)
		return image_url

	if image_url.startswith("/builder_assets"):
		image_path = os.path.abspath(frappe.get_app_path("builder", "www", image_url.lstrip("/")))
		image_path = image_path.replace("_", "-")
		image_path = image_path.replace("/builder-assets", "/builder_assets")

		image = Image.open(image_path)
		extn = get_extension(image_path)
		if can_convert_image(extn):
			webp_path = image_path.replace(extn, "webp")
			convert_and_save_image(image, webp_path)
			return image_url.replace(extn, "webp")
		return image_url

	if image_url.startswith("http"):
		return handle_image_from_url(image_url)

	return image_url


def check_app_permission():
	if frappe.session.user == "Administrator":
		return True

	if frappe.has_permission("Builder Page", ptype="write"):
		return True

	return False


@frappe.whitelist()
@redis_cache()
def get_apps():
	apps = get_permitted_apps()
	app_list = [
		{
			"name": "frappe",
			"logo": "/assets/builder/images/desk.png",
			"title": "Desk",
			"route": "/app",
		}
	]
	app_list += filter(lambda app: app.get("name") != "builder", apps)

	return app_list


@frappe.whitelist()
def update_page_folder(pages: list[str], folder_name: str) -> None:
	if not frappe.has_permission("Builder Page", ptype="write"):
		frappe.throw("You do not have permission to update page folder.")
	for page in pages:
		frappe.db.set_value("Builder Page", page, "project_folder", folder_name, update_modified=False)


@frappe.whitelist()
def duplicate_page(page_name: str):
	if not frappe.has_permission("Builder Page", ptype="write"):
		frappe.throw("You do not have permission to duplicate a page.")
	page = frappe.get_doc("Builder Page", page_name)
	new_page = frappe.copy_doc(page)
	del new_page.page_name
	new_page.route = None
	client_scripts = page.client_scripts
	new_page.client_scripts = []
	for script in client_scripts:
		builder_script = frappe.get_doc("Builder Client Script", script.builder_script)
		new_script = frappe.copy_doc(builder_script)
		new_script.name = f"{builder_script.name}-{frappe.generate_hash(length=5)}"
		new_script.insert(ignore_permissions=True)
		new_page.append("client_scripts", {"builder_script": new_script.name})
	new_page.insert()
	return new_page


@frappe.whitelist()
def delete_folder(folder_name: str) -> None:
	if not frappe.has_permission("Builder Project Folder", ptype="write"):
		frappe.throw("You do not have permission to delete a folder.")

	# remove folder from all pages
	pages = frappe.get_all("Builder Page", filters={"project_folder": folder_name}, fields=["name"])
	for page in pages:
		frappe.db.set_value("Builder Page", page.name, "project_folder", "", update_modified=False)

	frappe.db.delete("Builder Project Folder", {"folder_name": folder_name})


@frappe.whitelist()
def sync_component(component_id: str):
	if not frappe.has_permission("Builder Page", ptype="write"):
		frappe.throw("You do not have permission to sync a component.")

	component = frappe.get_doc("Builder Component", component_id)
	component.sync_component()


@frappe.whitelist()
def get_page_analytics(
	route=None, interval: str = "daily", from_date=None, to_date=None, route_filter_type: str = "wildcard"
):
	return builder_analytics.get_page_analytics(
		route=route,
		interval=interval,
		from_date=from_date,
		to_date=to_date,
		route_filter_type=route_filter_type,
	)


@frappe.whitelist()
def get_overall_analytics(
	interval: str = "daily", route=None, from_date=None, to_date=None, route_filter_type: str = "wildcard"
):
	return builder_analytics.get_overall_analytics(
		interval=interval,
		route=route,
		from_date=from_date,
		to_date=to_date,
		route_filter_type=route_filter_type,
	)


<<<<<<< HEAD
@frappe.whitelist()
def duplicate_standard_page(app_name, page_folder_name, new_page_name=None):
	from builder.builder.doctype.builder_page.builder_page import duplicate_standard_page

	return duplicate_standard_page(app_name, page_folder_name, new_page_name)


@frappe.whitelist()
def get_standard_pages(app_name):
	import os

	app_path = frappe.get_app_path(app_name)
	if not app_path:
		return []

	pages_path = os.path.join(app_path, "builder_files", "pages")
	if not os.path.exists(pages_path):
		return []

	standard_pages = []
	for folder_name in os.listdir(pages_path):
		folder_path = os.path.join(pages_path, folder_name)
		config_path = os.path.join(folder_path, "config.json")
		if os.path.isdir(folder_path) and os.path.exists(config_path):
			try:
				with open(config_path) as f:
					config = json.load(f)

				standard_pages.append(
					{
						"folder_name": folder_name,
						"page_name": config.get("page_name", folder_name),
						"page_title": config.get("page_title", folder_name),
						"route": config.get("route"),
						"modified": config.get("modified"),
					}
				)
			except Exception:
				# Skip invalid config files
				continue

	return standard_pages
=======
def get_keys_for_autocomplete(
	key: str,
	value: Any,
	depth: int = 0,
	max_depth: int | None = None,
):
	if max_depth and depth > max_depth:
		return None  # Or some other sentinel value to indicate termination

	if key.startswith("_"):
		return None

	if isinstance(value, NamespaceDict | dict) and value:
		result = {}
		for k, v in value.items():
			nested_result = get_keys_for_autocomplete(
				k,
				v,
				depth + 1,
				max_depth=max_depth,
			)
			if nested_result is not None:  # Only add if not terminated
				result[k] = nested_result
		return result if result else None  # Return None if the dictionary is empty

	else:
		if isinstance(value, type) and issubclass(value, Exception):
			var_type = "type"  # Exceptions are types
		elif isinstance(value, ModuleType):
			var_type = "namespace"
		elif isinstance(value, FunctionType | MethodType):
			var_type = "function"
		elif isinstance(value, type):
			var_type = "type"
		elif isinstance(value, dict):
			var_type = "property"  # Assuming dict should be mapped to other
		else:
			var_type = "property"  # Default to text if no other type matches
		return {"true_type": type(value).__name__, "type": var_type}


@frappe.whitelist()
@redis_cache()
def get_codemirror_completions():
	return get_keys_for_autocomplete(
		key="",
		value=get_safe_globals(),
	)
>>>>>>> a6c9ca9d
<|MERGE_RESOLUTION|>--- conflicted
+++ resolved
@@ -303,7 +303,6 @@
 	)
 
 
-<<<<<<< HEAD
 @frappe.whitelist()
 def duplicate_standard_page(app_name, page_folder_name, new_page_name=None):
 	from builder.builder.doctype.builder_page.builder_page import duplicate_standard_page
@@ -346,7 +345,8 @@
 				continue
 
 	return standard_pages
-=======
+
+
 def get_keys_for_autocomplete(
 	key: str,
 	value: Any,
@@ -394,5 +394,4 @@
 	return get_keys_for_autocomplete(
 		key="",
 		value=get_safe_globals(),
-	)
->>>>>>> a6c9ca9d
+	)