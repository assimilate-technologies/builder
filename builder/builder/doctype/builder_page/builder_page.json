{
 "actions": [],
 "allow_guest_to_view": 1,
 "allow_rename": 1,
 "autoname": "field:page_name",
 "creation": "2023-01-09 15:20:33.274204",
 "default_view": "List",
 "doctype": "DocType",
 "editable_grid": 1,
 "engine": "InnoDB",
 "field_order": [
  "content_tab",
  "published",
  "page_name",
  "route",
  "dynamic_route",
  "column_break_ymjg",
  "is_template",
  "template_name",
  "section_break_ujsp",
  "blocks",
  "draft_blocks",
  "scripting_tab",
  "page_data_script",
  "client_scripts",
  "settings_tab",
  "section_break_shab",
  "preview",
  "favicon",
  "section_break_uqpw",
  "meta_column",
  "page_title",
  "meta_description",
  "meta_image",
  "set_meta_tags"
 ],
 "fields": [
  {
   "fieldname": "page_name",
   "fieldtype": "Data",
   "in_standard_filter": 1,
   "label": "Page Name",
   "unique": 1
  },
  {
   "fieldname": "route",
   "fieldtype": "Data",
   "ignore_xss_filter": 1,
   "in_list_view": 1,
   "in_standard_filter": 1,
   "label": "Route"
  },
  {
   "default": "0",
   "fieldname": "published",
   "fieldtype": "Check",
   "in_list_view": 1,
   "label": "Published"
  },
  {
   "fieldname": "blocks",
   "fieldtype": "JSON",
   "label": "Blocks",
   "read_only": 1
  },
  {
   "fieldname": "preview",
   "fieldtype": "Data",
   "label": "Page Preview",
   "options": "URL",
   "read_only": 1
  },
  {
   "fieldname": "page_title",
   "fieldtype": "Data",
   "label": "Title"
  },
  {
   "fieldname": "scripting_tab",
   "fieldtype": "Tab Break",
   "label": "Scripting"
  },
  {
   "description": "data.events = frappe.get_list(\"Event\")\n<br>\n<b>Note:</b> Each key value of data should be a list.",
   "fieldname": "page_data_script",
   "fieldtype": "Code",
   "label": "Page Data Script",
   "options": "Python"
  },
  {
   "fieldname": "content_tab",
   "fieldtype": "Tab Break",
   "label": "Content"
  },
  {
   "default": "0",
   "description": "Map route parameters into form variables. Example <code>/profile/&lt;user&gt;</code>",
   "fieldname": "dynamic_route",
   "fieldtype": "Check",
   "label": "Dynamic Route"
  },
  {
   "fieldname": "section_break_ujsp",
   "fieldtype": "Section Break"
  },
  {
   "fieldname": "draft_blocks",
   "fieldtype": "JSON",
   "label": "Draft Blocks",
   "read_only": 1
  },
  {
   "fieldname": "settings_tab",
   "fieldtype": "Tab Break",
   "label": "Meta"
  },
  {
   "fieldname": "meta_column",
   "fieldtype": "Column Break",
   "label": "Meta Tags"
  },
  {
   "fieldname": "meta_image",
   "fieldtype": "Attach Image",
   "label": "Image"
  },
  {
   "fieldname": "set_meta_tags",
   "fieldtype": "Button",
   "label": "Add Custom Meta Tags"
  },
  {
   "fieldname": "meta_description",
   "fieldtype": "Small Text",
   "label": "Description"
  },
  {
   "fieldname": "client_scripts",
   "fieldtype": "Table MultiSelect",
   "label": "Client Scripts",
   "options": "Builder Page Client Script"
  },
  {
   "default": "0",
   "fieldname": "is_template",
   "fieldtype": "Check",
   "label": "Is Template"
  },
  {
   "depends_on": "is_template",
   "fieldname": "template_name",
   "fieldtype": "Data",
   "label": "Template Name",
   "mandatory_depends_on": "is_template"
  },
  {
   "fieldname": "section_break_shab",
   "fieldtype": "Section Break"
  },
  {
   "description": "An icon file with .ico extension. Should be 16 x 16 px.\nYou can generate using favicon-generator.org",
   "fieldname": "favicon",
   "fieldtype": "Attach Image",
   "label": "Favicon"
  },
  {
   "fieldname": "section_break_uqpw",
   "fieldtype": "Section Break"
  },
  {
   "fieldname": "column_break_ymjg",
   "fieldtype": "Column Break"
  }
 ],
 "index_web_pages_for_search": 1,
 "links": [],
<<<<<<< HEAD
 "modified": "2024-05-20 12:46:36.028495",
=======
 "modified": "2024-06-19 13:14:20.308173",
>>>>>>> 519cc089
 "modified_by": "Administrator",
 "module": "Builder",
 "name": "Builder Page",
 "naming_rule": "By fieldname",
 "owner": "Administrator",
 "permissions": [
  {
   "create": 1,
   "delete": 1,
   "email": 1,
   "export": 1,
   "print": 1,
   "read": 1,
   "report": 1,
   "role": "System Manager",
   "share": 1,
   "write": 1
  },
  {
   "create": 1,
   "delete": 1,
   "email": 1,
   "export": 1,
   "print": 1,
   "read": 1,
   "report": 1,
   "role": "Website Manager",
   "share": 1,
   "write": 1
  }
 ],
 "show_title_field_in_link": 1,
 "sort_field": "modified",
 "sort_order": "DESC",
 "states": [],
 "title_field": "page_title"
}<|MERGE_RESOLUTION|>--- conflicted
+++ resolved
@@ -174,11 +174,7 @@
  ],
  "index_web_pages_for_search": 1,
  "links": [],
-<<<<<<< HEAD
- "modified": "2024-05-20 12:46:36.028495",
-=======
  "modified": "2024-06-19 13:14:20.308173",
->>>>>>> 519cc089
  "modified_by": "Administrator",
  "module": "Builder",
  "name": "Builder Page",
