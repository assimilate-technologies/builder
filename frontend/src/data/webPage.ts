import { createListResource } from "frappe-ui";

const webPages = createListResource({
	method: "GET",
	doctype: "Builder Page",
	fields: [
		"name",
		"route",
<<<<<<< HEAD
		"page_name",
		"preview",
		"page_title",
		"creation",
		"published",
		"dynamic_route",
		"modified",
		"is_template",
		"owner",
	],
	filters: {
		is_template: 0,
	},
	cache: "pages",
	orderBy: "modified desc",
	pageLength: 50,
});

const templates = createListResource({
	method: "GET",
	doctype: "Builder Page",
	fields: [
		"name",
		"route",
		"blocks",
=======
>>>>>>> 64d3444a
		"page_name",
		"preview",
		"page_title",
		"creation",
		"published",
		"dynamic_route",
		"modified",
		"is_template",
		"owner",
	],
	filters: {
		is_template: 1,
	},
	cache: "templates",
	orderBy: "modified desc",
	pageLength: 50,
	auto: true,
});
export { templates, webPages };<|MERGE_RESOLUTION|>--- conflicted
+++ resolved
@@ -6,7 +6,6 @@
 	fields: [
 		"name",
 		"route",
-<<<<<<< HEAD
 		"page_name",
 		"preview",
 		"page_title",
@@ -32,8 +31,6 @@
 		"name",
 		"route",
 		"blocks",
-=======
->>>>>>> 64d3444a
 		"page_name",
 		"preview",
 		"page_title",
