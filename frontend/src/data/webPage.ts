import { createListResource } from "frappe-ui";

const webPages = createListResource({
	method: "GET",
	doctype: "Builder Page",
	fields: [
		"name",
		"route",
		"page_name",
		"preview",
		"page_title",
		"creation",
		"published",
		"dynamic_route",
		"modified",
		"is_template",
		"owner",
	],
<<<<<<< HEAD
	filters: {
		is_template: 0,
	},
=======
	auto: true,
>>>>>>> 1ddac814
	cache: "pages",
	orderBy: "modified desc",
	pageLength: 50,
});

const templates = createListResource({
	method: "GET",
	doctype: "Builder Page",
	fields: [
		"name",
		"route",
		"blocks",
		"page_name",
		"preview",
		"page_title",
		"creation",
		"published",
		"dynamic_route",
		"modified",
		"is_template",
		"template_name",
		"owner",
	],
	filters: {
		is_template: 1,
	},
	cache: "templates",
	orderBy: "modified desc",
	pageLength: 50,
	auto: true,
});
export { templates, webPages };<|MERGE_RESOLUTION|>--- conflicted
+++ resolved
@@ -16,13 +16,10 @@
 		"is_template",
 		"owner",
 	],
-<<<<<<< HEAD
 	filters: {
 		is_template: 0,
 	},
-=======
 	auto: true,
->>>>>>> 1ddac814
 	cache: "pages",
 	orderBy: "modified desc",
 	pageLength: 50,
