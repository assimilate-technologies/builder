<<<<<<< HEAD
import BlockContextMenu from "@/components/BlockContextMenu.vue";
=======
>>>>>>> 87e402a2
import router from "@/router";
import { posthog } from "@/telemetry";
import { BuilderSettings } from "@/types/Builder/BuilderSettings";
import useComponentStore from "@/utils/useComponentStore";
import { UseRefHistoryReturn, useStorage } from "@vueuse/core";
import { createDocumentResource } from "frappe-ui";
import { defineStore } from "pinia";
import { nextTick } from "vue";
import { toast } from "vue-sonner";
import BlockLayers from "./components/BlockLayers.vue";
import BuilderCanvas from "./components/BuilderCanvas.vue";
import builderBlockTemplate from "./data/builderBlockTemplate";
import { builderSettings } from "./data/builderSettings";
import { webPages } from "./data/webPage";
import { BlockTemplate } from "./types/Builder/BlockTemplate";
import { BuilderPage } from "./types/Builder/BuilderPage";
import Block from "./utils/block";
import getBlockTemplate from "./utils/blockTemplate";
import {
	confirm,
	getBlockCopy,
	getBlockInstance,
	getBlockString,
	getCopyWithoutParent,
	getRouteVariables,
} from "./utils/helpers";
import RealTimeHandler from "./utils/realtimeHandler";

// TODO: REFACTOR! This store is too big
const useStore = defineStore("store", {
	state: () => ({
		editableBlock: <Block | null>null,
		settingPage: false,
		editingMode: <EditingMode>"page",
		activeBreakpoint: "desktop",
		selectedPage: <string | null>null,
		pageData: <{ [key: string]: [] }>{},
		mode: <BuilderMode>"select", // check setEvents in BuilderCanvas for usage
		lastMode: <BuilderMode>"select",
		activeCanvas: <InstanceType<typeof BuilderCanvas> | null>null,
		activeLayers: <InstanceType<typeof BlockLayers> | null>null,
		blockContextMenu: <InstanceType<typeof BlockContextMenu> | null>null,
		history: {
			pause: () => {},
			resume: () => {},
		} as UseRefHistoryReturn<{}, {}>,
		hoveredBlock: <string | null>null,
		hoveredBreakpoint: <string | null>null,
		routeVariables: <{ [key: string]: string }>{},
		autoSave: true,
		pageBlocks: <Block[]>[],
		propertyFilter: <string | null>null,
		preventClick: false,
		builderLayout: {
			rightPanelWidth: 275,
			leftPanelWidth: 250,
			scriptEditorHeight: 300,
			optionsPanelWidth: 57,
		},
		pageName: "Home",
		route: "/",
		guides: {
			showX: false,
			showY: false,
			x: 0,
			y: 0,
		},
		leftPanelActiveTab: <LeftSidebarTabOption>"Layers",
		rightPanelActiveTab: <RightSidebarTabOption>"Properties",
		showDashboardSidebar: useStorage("showDashboardSidebar", true),
		showRightPanel: <boolean>true,
		showLeftPanel: <boolean>true,
		showHTMLDialog: false,
		activePage: <BuilderPage | null>null,
		savingPage: false,
		realtime: new RealTimeHandler(),
		viewers: <UserInfo[]>[],
		blockTemplateMap: <Map<string, BlockTemplate>>new Map(),
		activeFolder: useStorage("activeFolder", ""),
		fragmentData: {
			block: <Block | null>null,
			saveAction: <Function | null>null,
			saveActionLabel: <string | null>null,
			fragmentName: <string | null>null,
			fragmentId: <string | null>null,
		},
		blockTemplateCategoryOptions: [
			"Basic",
			"Structure",
			"Typography",
			"Basic Forms",
			"Form parts",
			"Media",
			"Advanced",
		] as BlockTemplate["category"][],
	}),
	actions: {
		clearBlocks() {
			this.activeCanvas?.clearCanvas();
		},
		pushBlocks(blocks: BlockOptions[]) {
			let parent = this.activeCanvas?.getRootBlock();
			let firstBlock = getBlockInstance(blocks[0]);
			if (this.editingMode === "page" && firstBlock.isRoot() && this.activeCanvas?.block) {
				this.activeCanvas.setRootBlock(firstBlock);
			} else {
				for (let block of blocks) {
					parent?.addChild(block);
				}
			}
		},
		getRootBlock() {
			return this.activeCanvas?.getRootBlock();
		},
		getBlockCopy(block: BlockOptions | Block, retainId = false): Block {
			return getBlockCopy(block, retainId);
		},
		getRootBlockTemplate() {
			return getBlockInstance(getBlockTemplate("body"));
		},
		getPageBlocks() {
			return [this.activeCanvas?.getRootBlock()];
		},
		async setPage(pageName: string, resetCanvas = true) {
			this.settingPage = true;
			if (!pageName) {
				return;
			}

			const page = await this.fetchActivePage(pageName);
			if (!page) {
				toast.error("Page not found", {
					duration: Infinity,
				});
				return;
			}
			this.activePage = page;

			const blocks = JSON.parse(page.draft_blocks || page.blocks || "[]");
			this.editPage(!resetCanvas);
			if (!Array.isArray(blocks)) {
				this.pushBlocks([blocks]);
			}
			if (blocks.length === 0) {
				this.pageBlocks = [getBlockInstance(getBlockTemplate("body"))];
			} else {
				this.pageBlocks = [getBlockInstance(blocks[0])];
			}
			this.pageBlocks = [getBlockInstance(blocks[0] || getBlockTemplate("body"))];
			this.pageName = page.page_name as string;
			this.route = page.route || "/" + this.pageName.toLowerCase().replace(/ /g, "-");
			this.selectedPage = page.name;
			const variables = localStorage.getItem(`${page.name}:routeVariables`) || "{}";
			this.routeVariables = JSON.parse(variables);
			await this.setPageData(this.activePage);
			this.activeCanvas?.setRootBlock(this.pageBlocks[0], resetCanvas);
			nextTick(() => {
				const componentStore = useComponentStore();
				const interval = setInterval(() => {
					if (!componentStore.fetchingComponent.size) {
						this.settingPage = false;
						window.name = `editor-${pageName}`;
						clearInterval(interval);
					}
				}, 50);
			});
		},
		async setActivePage(pageName: string) {
			this.selectedPage = pageName;
			const page = await this.fetchActivePage(pageName);
			if (!page) {
				return;
			}
			this.activePage = page;
		},
		async fetchActivePage(pageName: string) {
			const webPageResource = await createDocumentResource({
				doctype: "Builder Page",
				name: pageName,
				auto: true,
			});
			try {
				await webPageResource.get.promise;
			} catch (e) {
				return null;
			}

			const page = webPageResource.doc as BuilderPage;
			return page;
		},
		getImageBlock(imageSrc: string, imageAlt: string = "") {
			const imageBlock = getBlockTemplate("image");
			if (!imageBlock.attributes) {
				imageBlock.attributes = {};
			}
			imageBlock.attributes.src = imageSrc;

			return imageBlock;
		},
		getVideoBlock(videoSrc: string) {
			const videoBlock = getBlockTemplate("video");
			if (!videoBlock.attributes) {
				videoBlock.attributes = {};
			}
			videoBlock.attributes.src = videoSrc;
			return videoBlock;
		},
		selectBlock(
			block: Block,
			e: MouseEvent | null,
			scrollLayerIntoView: boolean | ScrollLogicalPosition = true,
			scrollBlockIntoView = false,
		) {
<<<<<<< HEAD
=======
			this.activeCanvas?.history?.pause();
>>>>>>> 87e402a2
			if (this.settingPage) {
				return;
			}
			if (e && e.shiftKey) {
				this.activeCanvas?.selectBlockRange(block);
			} else if (e && e.metaKey) {
				this.activeCanvas?.toggleBlockSelection(block);
			} else {
				this.activeCanvas?.selectBlock(block);
			}
			if (scrollLayerIntoView) {
				// TODO: move to layers?
				const align = scrollLayerIntoView === true ? "center" : scrollLayerIntoView;
				nextTick(() => {
					document
						.querySelector(`[data-block-layer-id="${block.blockId}"]`)
						?.scrollIntoView({ behavior: "instant", block: align, inline: "center" });
				});
			}
			this.editableBlock = null;
			if (scrollBlockIntoView) {
				this.activeCanvas?.scrollBlockIntoView(block);
			}
		},

		async editBlockTemplate(blockTemplateName: string) {
			await this.fetchBlockTemplate(blockTemplateName);
			const blockTemplate = this.getBlockTemplate(blockTemplateName);
			const blockTemplateBlock = this.getBlockTemplateBlock(blockTemplateName);
			this.editOnCanvas(
				blockTemplateBlock,
				(block: Block) => {
					this.saveBlockTemplate(block, blockTemplateName);
				},
				"Save Template",
				blockTemplate.template_name,
			);
		},
		getBlockTemplateBlock(blockTemplateName: string) {
			return getBlockInstance(this.getBlockTemplate(blockTemplateName).block);
		},
		getBlockTemplate(blockTemplateName: string) {
			return this.blockTemplateMap.get(blockTemplateName) as BlockTemplate;
		},
		editPage(retainSelection = false) {
			if (!retainSelection) {
				this.activeCanvas?.clearSelection();
			}
			this.editingMode = "page";
		},
		async fetchBlockTemplate(blockTemplateName: string) {
			const blockTemplate = this.getBlockTemplate(blockTemplateName);
			if (!blockTemplate) {
				const webBlockTemplate = await createDocumentResource({
					doctype: "Block Template",
					name: blockTemplateName,
					auto: true,
				});
				await webBlockTemplate.get.promise;
				const blockTemplate = webBlockTemplate.doc as BlockTemplate;
				this.blockTemplateMap.set(blockTemplateName, blockTemplate);
			}
		},
		async duplicatePage(page: BuilderPage) {
			const webPageResource = await createDocumentResource({
				doctype: "Builder Page",
				name: page.page_name,
				auto: true,
			});
			await webPageResource.get.promise;

			const pageCopy = webPageResource.doc as BuilderPage;
			pageCopy.page_title = `${pageCopy.page_title} (Copy)`;
			delete pageCopy.page_name;
			delete pageCopy.route;
			toast.promise(webPages.insert.submit(pageCopy), {
				loading: "Duplicating page",
				success: async (page: BuilderPage) => {
					// load page and refresh
					router.push({ name: "builder", params: { pageId: page.page_name } }).then(() => {
						router.go(0);
					});
					return "Page duplicated";
				},
			});
		},
		async duplicatePage(page: BuilderPage) {
			const webPageResource = await createDocumentResource({
				doctype: "Builder Page",
				name: page.page_name,
				auto: true,
			});
			await webPageResource.get.promise;

			const pageCopy = webPageResource.doc as BuilderPage;
			pageCopy.page_title = `${pageCopy.page_title} (Copy)`;
			delete pageCopy.page_name;
			delete pageCopy.route;
			toast.promise(webPages.insert.submit(pageCopy), {
				loading: "Duplicating page",
				success: async (page: BuilderPage) => {
					// load page and refresh
					router.push({ name: "builder", params: { pageId: page.page_name } }).then(() => {
						router.go(0);
					});
					return "Page duplicated";
				},
			});
		},
		deletePage: async (page: BuilderPage) => {
			const confirmed = await confirm(
				`Are you sure you want to delete page: ${page.page_title || page.page_name}?`,
			);
			if (confirmed) {
				await webPages.delete.submit(page.name);
			}
			toast.success("Page deleted successfully");
		},
		async publishPage(openInBrowser = true) {
			await this.waitTillPageIsSaved();
			return webPages.runDocMethod
				.submit({
					name: this.selectedPage as string,
					method: "publish",
					route_variables: this.routeVariables,
				})
				.then(async () => {
					posthog.capture("builder_page_published", {
						page: this.selectedPage,
					});
					this.activePage = await this.fetchActivePage(this.selectedPage as string);
					if (openInBrowser) {
						this.openPageInBrowser(this.activePage as BuilderPage);
					}
				});
		},
		unpublishPage() {
			return webPages.setValue
				.submit({
					name: this.selectedPage,
					published: false,
				})
				.then(() => {
					toast.success("Page unpublished");
					this.setPage(this.selectedPage as string);
					builderSettings.reload();
				});
		},
		updateActivePage(key: keyof BuilderPage, value: any) {
			if (!this.activePage) {
				return;
			}
			return webPages.setValue
				.submit({
					name: this.activePage.name as string,
					[key]: value,
				})
				.then(() => {
					if (this.activePage) {
						this.activePage[key] = value;
					}
				});
		},
		updateBuilderSettings(key: keyof BuilderSettings, value: any) {
			return builderSettings.setValue
				.submit({
					[key]: value,
				})
				.then(() => {
					builderSettings.reload();
				});
		},
		openPageInBrowser(page: BuilderPage) {
			let route = page.route;
			if (this.pageData) {
				const routeVariables = getRouteVariables(route || "");
				routeVariables.forEach((variable: string) => {
					const routeVariableValue = this.routeVariables[variable];
					if (routeVariableValue) {
						if (route?.includes(`<${variable}>`)) {
							route = route?.replace(`<${variable}>`, routeVariableValue);
						} else if (route?.includes(`:${variable}`)) {
							route = route?.replace(`:${variable}`, routeVariableValue);
						}
					}
				});
			}
			const targetWindow = window.open(`/${route}`, "builder-preview");
			if (targetWindow?.location.pathname === `/${route}`) {
				targetWindow?.location.reload();
			}
		},
		savePage() {
			this.pageBlocks = this.getPageBlocks() as Block[];
			const pageData = JSON.stringify(this.pageBlocks.map((block) => getCopyWithoutParent(block)));

			const args = {
				name: this.selectedPage,
				draft_blocks: pageData,
			};
			return webPages.setValue
				.submit(args)
				.then((page: BuilderPage) => {
					this.activePage = page;
				})
				.finally(() => {
					this.savingPage = false;
					this.activeCanvas?.toggleDirty(false);
				});
		},
		setPageData(page?: BuilderPage) {
			if (!page || !page.page_data_script) {
				this.pageData = {};
				return;
			}
			return webPages.runDocMethod
				.submit({
					method: "get_page_data",
					name: page.name,
					route_variables: this.routeVariables,
				})
				.then((data: { message: { [key: string]: [] } }) => {
					this.pageData = data.message;
				})
				.catch((e: { exc: string | null }) => {
					const error_message = e.exc?.split("\n").slice(-2)[0];
					toast.error("There was an error while fetching page data", {
						description: error_message,
					});
				});
		},
		setRouteVariable(variable: string, value: string) {
			this.routeVariables[variable] = value;
			localStorage.setItem(`${this.selectedPage}:routeVariables`, JSON.stringify(this.routeVariables));
			this.setPageData(this.activePage as BuilderPage);
		},
		openInDesk(page: BuilderPage) {
			window.open(`/app/builder-page/${page.page_name}`, "_blank");
		},
		openBuilderSettings() {
			window.open("/app/builder-settings", "_blank");
		},
		editHTML(block: Block) {
			this.editableBlock = block;
			nextTick(() => {
				this.showHTMLDialog = true;
			});
		},
		isHomePage(page: BuilderPage | null = null) {
			return builderSettings.doc.home_page === (page || this.activePage)?.route;
		},
		setHomePage(route: string) {
			return builderSettings.setValue
				.submit({
					home_page: route,
				})
				.then(() => {
					toast.success("Homepage set successfully");
				});
		},
		unsetHomePage() {
			return builderSettings.setValue
				.submit({
					home_page: "",
				})
				.then(() => {
					toast.success("This page will no longer be the homepage");
				});
		},
		async waitTillPageIsSaved() {
			// small delay so that all the save requests are triggered
			await new Promise((resolve) => setTimeout(resolve, 100));
			return new Promise((resolve) => {
				const interval = setInterval(() => {
					if (!this.savingPage) {
						clearInterval(interval);
						resolve(null);
					}
				}, 100);
			});
		},
		async saveBlockTemplate(
			block: Block,
			templateName: string,
			category: BlockTemplate["category"] = "Basic",
			previewImage: string = "",
		) {
			const blockString = getBlockString(block);
			const args = {
				name: templateName,
				template_name: templateName,
				block: blockString,
			} as BlockTemplate;
			if (builderBlockTemplate.getRow(templateName)) {
				await builderBlockTemplate.setValue.submit(args);
			} else {
				args["category"] = category;
				args["preview"] = previewImage;
				await builderBlockTemplate.insert.submit(args);
			}
			toast.success("Block template saved!");
		},
		editOnCanvas(
			block: Block,
			saveAction: (block: Block) => void,
			saveActionLabel: string = "Save",
			fragmentName?: string,
		) {
			this.fragmentData = {
				block,
				saveAction,
				saveActionLabel,
				fragmentName: fragmentName || block.getBlockDescription(),
				fragmentId: block.blockId,
			};
			this.editingMode = "fragment";
		},
		async exitFragmentMode(e?: Event) {
			if (this.editingMode === "page") {
				return;
			}
			e?.preventDefault();
			if (this.activeCanvas?.isDirty) {
				const exit = await confirm("Are you sure you want to exit without saving?");
				if (!exit) {
					return;
				}
			}
			this.activeCanvas?.clearSelection();
			this.editingMode = "page";
			// reset fragmentData
			this.fragmentData = {
				block: null,
				saveAction: null,
				saveActionLabel: null,
				fragmentName: null,
				fragmentId: null,
			};
		},
	},
});

export default useStore;<|MERGE_RESOLUTION|>--- conflicted
+++ resolved
@@ -1,7 +1,4 @@
-<<<<<<< HEAD
 import BlockContextMenu from "@/components/BlockContextMenu.vue";
-=======
->>>>>>> 87e402a2
 import router from "@/router";
 import { posthog } from "@/telemetry";
 import { BuilderSettings } from "@/types/Builder/BuilderSettings";
@@ -215,10 +212,6 @@
 			scrollLayerIntoView: boolean | ScrollLogicalPosition = true,
 			scrollBlockIntoView = false,
 		) {
-<<<<<<< HEAD
-=======
-			this.activeCanvas?.history?.pause();
->>>>>>> 87e402a2
 			if (this.settingPage) {
 				return;
 			}
