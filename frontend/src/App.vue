<template>
	<div>
		<router-view v-slot="{ Component }">
			<keep-alive>
				<component :is="Component" />
			</keep-alive>
		</router-view>
		<UseDark attribute="data-theme"></UseDark>
		<Toaster :theme="isDark ? 'dark' : 'light'" richColors />
		<Dialogs></Dialogs>
	</div>
</template>
<script setup lang="ts">
import { UseDark } from "@vueuse/components";
import { useDark, useTitle } from "@vueuse/core";
import { Dialogs } from "frappe-ui";
import { computed, provide } from "vue";
import { useRoute } from "vue-router";
import { Toaster } from "vue-sonner";
import { sessionUser } from "./router";
import useStore from "./store";

const store = useStore();
const route = useRoute();

provide("sessionUser", sessionUser);

const title = computed(() => {
	return store.activePage && route.name !== "home"
		? `${store.activePage.page_title || "Untitled"} | Builder`
		: "Frappe Builder";
});

useTitle(title);

const isDark = useDark({
	attribute: "data-theme",
});
</script>
<style>
[id^="headlessui-dialog"] {
	@apply z-50;
}

[id^="headlessui-dialog-panel"] {
	@apply bg-surface-gray-1;
	@apply dark:border-outline-gray-1;
	@apply dark:border;
}

/* TODO: Remove this when the issue is fixed */
[id^="headlessui-dialog-panel"] > div > div > div > div.mb-6.flex.items-center.justify-between > button {
	@apply bg-surface-gray-1;
	@apply hover:bg-surface-gray-3;
	@apply stroke-text-icons-gray-8;
	@apply hover:stroke-text-icons-gray-9;
	> svg {
		@apply stroke-[0.2px];
		@apply h-[14px];
	}
}

[id^="headlessui-dialog-panel"] > div,
[id^="headlessui-dialog-panel"] .space-y-4 > p {
	@apply bg-surface-white;
	@apply text-text-icons-gray-8;
}

[id^="headlessui-dialog-panel"] header h3 {
	@apply dark:text-white;
}

[id^="headlessui-dialog-panel"] label > span {
	@apply dark:text-gray-50;
}

[id^="headlessui-dialog"] [data-dialog] {
	@apply dark:bg-black-overlay-800;
}

[id^="headlessui-menu-items"],
[id^="headlessui-combobox-options"] {
<<<<<<< HEAD
	@apply bg-surface-gray-1;
=======
	@apply dark:bg-gray-800;
>>>>>>> 6e0017a8
	@apply overflow-y-auto;
	-ms-overflow-style: none; /* IE and Edge */
	scrollbar-width: none;
	@apply max-w-60;
	max-height: min(60vh, 18rem);
}
[id^="headlessui-menu-items"] [id^="headlessui-menu-item"] > span {
	@apply truncate;
}
.divide-gray-100 > :not([hidden]) ~ :not([hidden]) {
	@apply dark:border-gray-700;
}
[id^="headlessui-menu-items"] &::webkit-scrollbar {
	display: none;
}

[id^="headlessui-menu-items"] button,
[id^="headlessui-combobox-options"] li {
	@apply dark:text-gray-200;
	@apply dark:hover:bg-gray-700;
	@apply dark:rounded;
	@apply break-all;
}

[data-headlessui-state~="active"] li {
	@apply dark:bg-gray-600;
	@apply dark:text-gray-200;
}

[data-headlessui-state="selected"] li {
	@apply dark:bg-gray-700;
	@apply dark:text-gray-200;
}

[id^="headlessui-menu-items"] button svg {
	@apply dark:text-gray-200;
}

[data-sonner-toaster] {
	font-family: "InterVar";
}

[data-sonner-toast][data-styled="true"] {
	@apply bg-surface-white;
	@apply dark:border-gray-800;
	@apply !text-base;
}
</style><|MERGE_RESOLUTION|>--- conflicted
+++ resolved
@@ -80,11 +80,7 @@
 
 [id^="headlessui-menu-items"],
 [id^="headlessui-combobox-options"] {
-<<<<<<< HEAD
 	@apply bg-surface-gray-1;
-=======
-	@apply dark:bg-gray-800;
->>>>>>> 6e0017a8
 	@apply overflow-y-auto;
 	-ms-overflow-style: none; /* IE and Edge */
 	scrollbar-width: none;
