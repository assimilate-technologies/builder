import type Block from "@/block";
import BuilderCanvas from "@/components/BuilderCanvas.vue";
import webComponent from "@/data/webComponent";
import { webPages } from "@/data/webPage";
import useBuilderStore from "@/stores/builderStore";
import useCanvasStore from "@/stores/canvasStore";
import usePageStore from "@/stores/pageStore";
import { BuilderPage } from "@/types/Builder/BuilderPage";
import blockController from "@/utils/blockController";
import getBlockTemplate from "@/utils/blockTemplate";

import { copyBuilderBlocks, pasteBuilderBlocks } from "@/utils/builderBlockCopyPaste";
import {
	addPxToNumber,
	getBlockCopy,
	isCtrlOrCmd,
	isHTMLString,
	isTargetEditable,
	showDialog,
	triggerCopyEvent,
	uploadImage,
} from "@/utils/helpers";
import { useEventListener, useStorage } from "@vueuse/core";
import { Ref } from "vue";
import { useRoute, useRouter } from "vue-router";
import { toast } from "vue-sonner";

const builderStore = useBuilderStore();
const canvasStore = useCanvasStore();
const pageStore = usePageStore();

export function useBuilderEvents(
	pageCanvas: Ref<InstanceType<typeof BuilderCanvas> | null>,
	fragmentCanvas: Ref<InstanceType<typeof BuilderCanvas> | null>,
	saveAndExitFragmentMode: (e: KeyboardEvent) => void,
	route: ReturnType<typeof useRoute>,
	router: ReturnType<typeof useRouter>,
) {
	// to disable page zoom
	useEventListener(
		document,
		"wheel",
		(event) => {
			const { ctrlKey } = event;
			if (ctrlKey) {
				event.preventDefault();
				return;
			}
		},
		{ passive: false },
	);

	useEventListener(document, "copy", (e) => {
		if (isTargetEditable(e) || canvasStore.editableBlock) return;
		copySelectedBlocksToClipboard(e);
	});

	useEventListener(document, "cut", (e) => {
<<<<<<< HEAD
		if (isTargetEditable(e)) return;
		if (builderStore.readOnlyMode) return;
=======
		if (isTargetEditable(e) || canvasStore.editableBlock) return;
>>>>>>> abc60c64
		copySelectedBlocksToClipboard(e);
		if (canvasStore.activeCanvas?.selectedBlocks.length) {
			for (const block of canvasStore.activeCanvas?.selectedBlocks) {
				canvasStore.activeCanvas?.removeBlock(block, true);
			}
			clearSelection();
		}
	});

	useEventListener(document, "paste", async (e) => {
		if (isTargetEditable(e)) return;
		if (builderStore.readOnlyMode) return;
		e.stopPropagation();
		const clipboardItems = Array.from(e.clipboardData?.items || []);

		// paste image from clipboard
		if (clipboardItems.some((item) => item.type.includes("image"))) {
			e.preventDefault();
			const file = clipboardItems.find((item) => item.type.includes("image"))?.getAsFile();
			if (file) {
				uploadImage(file).then((res: { fileURL: string; fileName: string }) => {
					const selectedBlocks = blockController.getSelectedBlocks();
					const parentBlock = selectedBlocks.length
						? selectedBlocks[0]
						: (canvasStore.activeCanvas?.getRootBlock() as Block);
					let imageBlock = null as unknown as Block;
					if (parentBlock.isImage()) {
						imageBlock = parentBlock;
					} else {
						imageBlock = parentBlock.addChild(getBlockCopy(getBlockTemplate("image")));
					}
					imageBlock.setAttribute("src", res.fileURL);
				});
			}
			return;
		}

		await pasteBuilderBlocks(e, window.location.origin);

		let text = e.clipboardData?.getData("text/plain") as string;
		if (!text) {
			return;
		}

		if (isHTMLString(text)) {
			e.preventDefault();
			// paste html
			if (blockController.isHTML()) {
				blockController.setInnerHTML(text);
			} else {
				let block = null as unknown as Block | BlockOptions;
				block = getBlockTemplate("html");

				if (text.startsWith("<svg")) {
					if (text.includes("<image")) {
						toast.warning("Warning", {
							description: "SVG with inlined image in it is not supported. Please paste it as PNG instead.",
						});
						return;
					}
					const dom = new DOMParser().parseFromString(text, "text/html");
					const svg = dom.body.querySelector("svg") as SVGElement;
					const width = svg.getAttribute("width") || "100";
					const height = svg.getAttribute("height") || "100";
					if (width && block.baseStyles) {
						block.baseStyles.width = addPxToNumber(parseInt(width));
						svg.removeAttribute("width");
					}
					if (height && block.baseStyles) {
						block.baseStyles.height = addPxToNumber(parseInt(height));
						svg.removeAttribute("height");
					}
					text = svg.outerHTML;
				}

				block.innerHTML = text;

				const selectedBlocks = blockController.getSelectedBlocks();
				let parentBlock = selectedBlocks.length ? selectedBlocks[0] : null;

				while (parentBlock && !parentBlock.canHaveChildren()) {
					parentBlock = parentBlock.getParentBlock();
				}

				if (parentBlock) {
					parentBlock.addChild(block);
				} else {
					canvasStore.pushBlocks([block]);
				}
			}
			return;
		}
		// try pasting figma text styles
		if (text.includes(":") && !canvasStore.editableBlock) {
			e.preventDefault();
			// strip out all comments: line-height: 115%; /* 12.65px */ -> line-height: 115%;
			const strippedText = text.replace(/\/\*.*?\*\//g, "").replace(/\n/g, "");
			const styleObj = strippedText.split(";").reduce((acc: BlockStyleMap, curr) => {
				const [key, value] = curr.split(":").map((item) => (item ? item.trim() : "")) as [
					styleProperty,
					StyleValue,
				];
				if (blockController.isText() && !blockController.isLink()) {
					if (
						[
							"font-family",
							"font-size",
							"font-weight",
							"line-height",
							"letter-spacing",
							"text-align",
							"text-transform",
							"color",
						].includes(key as string)
					) {
						if (key === "font-family") {
							acc[key] = (value + "").replace(/['"]+/g, "");
							if (String(value).toLowerCase().includes("inter")) {
								acc["font-family"] = "";
							}
						} else {
							acc[key] = value;
						}
					}
				} else if (["width", "height", "box-shadow", "background", "border-radius"].includes(key as string)) {
					acc[key] = value;
				}
				return acc;
			}, {});
			Object.entries(styleObj).forEach(([key, value]) => {
				blockController.setStyle(key, value);
			});
			return;
		}

		// if selected block is container, create a new text block inside it and set the text
		if (blockController.isContainer()) {
			e.preventDefault();
			const block = getBlockTemplate("text");
			block.innerHTML = text;
			blockController.getSelectedBlocks()[0].addChild(block);
			return;
		}
	});

	useEventListener(document, "keydown", (e) => {
		if (e.key === "\\" && isCtrlOrCmd(e)) {
			e.preventDefault();
			if (e.shiftKey) {
				builderStore.showLeftPanel = !builderStore.showLeftPanel;
			} else {
				builderStore.showRightPanel = !builderStore.showRightPanel;
				builderStore.showLeftPanel = builderStore.showRightPanel;
			}
		}
		// save page or component
		if (e.key === "s" && isCtrlOrCmd(e)) {
			e.preventDefault();
			if (canvasStore.editingMode === "fragment") {
				saveAndExitFragmentMode(e);
				e.stopPropagation();
			}
			return;
		}

		if (e.key === "p" && isCtrlOrCmd(e)) {
			e.preventDefault();
			pageStore.savePage();
			router.push({
				name: "preview",
				params: {
					pageId: pageStore.selectedPage as string,
				},
			});
		}

		// command + f should focus on search input
		if (e.key === "f" && isCtrlOrCmd(e)) {
			e.preventDefault();
			document.querySelector(".properties-search-input")?.querySelector("input")?.focus();
		}

		if (e.key === "f" && isCtrlOrCmd(e) && e.shiftKey) {
			e.preventDefault();
			builderStore.showSearchBlock = true;
		}

		if (e.key === "c" && isCtrlOrCmd(e) && e.shiftKey) {
			if (blockController.isBlockSelected() && !blockController.multipleBlocksSelected()) {
				e.preventDefault();
				const block = blockController.getSelectedBlocks()[0];
				const copiedStyle = useStorage(
					"copiedStyle",
					{ blockId: "", style: {} },
					sessionStorage,
				) as Ref<StyleCopy>;
				copiedStyle.value = {
					blockId: block.blockId,
					style: block.getStylesCopy(),
				};
			}
		}

		if (e.key === "d" && isCtrlOrCmd(e)) {
			if (builderStore.readOnlyMode) return;
			if (blockController.isBlockSelected() && !blockController.multipleBlocksSelected()) {
				e.preventDefault();
				const block = blockController.getSelectedBlocks()[0];
				block.duplicateBlock();
			}
		}

		if (isTargetEditable(e)) return;

		if ((e.key === "Backspace" || e.key === "Delete") && blockController.isBlockSelected()) {
			if (builderStore.readOnlyMode) return;
			for (const block of blockController.getSelectedBlocks()) {
				canvasStore.activeCanvas?.removeBlock(block, e.shiftKey);
			}
			clearSelection();
			e.stopPropagation();
			return;
		}

		if (e.key === "Escape") {
			canvasStore.exitFragmentMode(e);
		}

		// handle arrow keys
		// if (
		// 	e.key.startsWith("Arrow") &&
		// 	blockController.isBlockSelected() &&
		// 	blockController.getFirstSelectedBlock().isMovable()
		// ) {
		// 	e.stopImmediatePropagation();
		// 	const key = e.key.replace("Arrow", "").toLowerCase() as "up" | "down" | "left" | "right";
		// 	for (const block of blockController.getSelectedBlocks()) {
		// 		block.move(key);
		// 	}
		// }
	});

	// TODO: Refactor with useMagicKeys
	useEventListener(document, "keydown", (e) => {
		if (isTargetEditable(e)) return;
		if (e.key === "z" && isCtrlOrCmd(e) && !e.shiftKey && canvasStore.activeCanvas?.history?.canUndo) {
			canvasStore.activeCanvas?.history.undo();
			e.preventDefault();
			return;
		}
		if (e.key === "z" && e.shiftKey && isCtrlOrCmd(e) && canvasStore.activeCanvas?.history?.canRedo) {
			canvasStore.activeCanvas?.history.redo();
			e.preventDefault();
			return;
		}

		if (e.key === "0" && isCtrlOrCmd(e)) {
			e.preventDefault();
			if (pageCanvas.value) {
				if (e.shiftKey) {
					pageCanvas.value.setScaleAndTranslate();
				} else {
					pageCanvas.value.resetZoom();
				}
			}
			return;
		}

		if (e.key === "ArrowRight" && !blockController.isBlockSelected()) {
			e.preventDefault();
			if (pageCanvas.value) {
				pageCanvas.value.moveCanvas("right");
			}
			return;
		}

		if (e.key === "ArrowLeft" && !blockController.isBlockSelected()) {
			e.preventDefault();
			if (pageCanvas.value) {
				pageCanvas.value.moveCanvas("left");
			}
			return;
		}

		if (e.key === "ArrowUp" && !blockController.isBlockSelected()) {
			e.preventDefault();
			if (pageCanvas.value) {
				pageCanvas.value.moveCanvas("up");
			}
			return;
		}

		if (e.key === "ArrowDown" && !blockController.isBlockSelected()) {
			e.preventDefault();
			if (pageCanvas.value) {
				pageCanvas.value.moveCanvas("down");
			}
			return;
		}

		if (e.key === "=" && isCtrlOrCmd(e)) {
			e.preventDefault();
			if (pageCanvas.value) {
				pageCanvas.value.zoomIn();
			}
			return;
		}

		if (e.key === "-" && isCtrlOrCmd(e)) {
			e.preventDefault();
			if (pageCanvas.value) {
				pageCanvas.value.zoomOut();
			}
			return;
		}

		if (isCtrlOrCmd(e) || e.shiftKey) {
			return;
		}

		if (e.key === "c") {
			if (builderStore.readOnlyMode) return;
			builderStore.mode = "container";
			return;
		}

		if (e.key === "i") {
			if (builderStore.readOnlyMode) return;
			builderStore.mode = "image";
			return;
		}

		if (e.key === "t") {
			if (builderStore.readOnlyMode) return;
			builderStore.mode = "text";
			return;
		}

		if (e.key === "v") {
			builderStore.mode = "select";
			return;
		}

		if (e.key === "h") {
			builderStore.mode = "move";
			return;
		}
	});

	// on tab activation, reload for latest data
	useEventListener(document, "visibilitychange", () => {
		if (document.visibilityState === "visible" && !fragmentCanvas.value) {
			if (route.params.pageId && route.params.pageId !== "new") {
				const currentModified = pageStore.activePage?.modified;
				webComponent.reload();
				webPages.fetchOne.submit(pageStore.activePage?.name).then((doc: BuilderPage[]) => {
					if (currentModified !== doc[0]?.modified) {
						pageStore.setPage(route.params.pageId as string, false);
					}
				});
			}
		}
	});

	// context menu
	useEventListener(document, "contextmenu", async (e) => {
		if (isTargetEditable(e)) return;
		const target =
			<HTMLElement | null>(e.target as HTMLElement)?.closest("[data-block-layer-id]") ||
			(e.target as HTMLElement)?.closest("[data-block-id]");
		if (target) {
			const blockId = target.dataset.blockLayerId || target.dataset.blockId;
			const block = canvasStore.activeCanvas?.findBlock(blockId as string);
			if (block) {
				canvasStore.activeCanvas?.selectBlock(block, blockController.multipleBlocksSelected());
				builderStore.blockContextMenu?.showContextMenu(e, block);
			}
		}
	});
}

const clearSelection = () => {
	blockController.clearSelection();
	canvasStore.editableBlock = null;
	if (document.activeElement instanceof HTMLElement) {
		document.activeElement.blur();
	}
};

const copySelectedBlocksToClipboard = (e: ClipboardEvent) => {
	if (isTargetEditable(e)) return;
	if (
		canvasStore.activeCanvas?.selectedBlocks.length === 1 &&
		canvasStore.activeCanvas.selectedBlocks[0].isRoot() &&
		canvasStore.requiresConfirmationForCopyingEntirePage
	) {
		// Handle dialog first and wait for response
		showDialog({
			title: "Copy entire page?",
			message: "Do you want to copy the entire page including settings and scripts?",
			actions: [
				{
					label: "Yes",
					variant: "solid",
					onClick: () => {
						canvasStore.requiresConfirmationForCopyingEntirePage = false;
						canvasStore.copyEntirePage = true;
						triggerCopyEvent();
					},
				},
				{
					label: "No, just blocks",
					variant: "subtle",
					onClick: () => {
						canvasStore.requiresConfirmationForCopyingEntirePage = false;
						canvasStore.copyEntirePage = false;
						triggerCopyEvent();
					},
				},
			],
			size: "md",
		});
	} else {
		copyBuilderBlocks(e, window.location.origin, canvasStore.copyEntirePage);
		canvasStore.requiresConfirmationForCopyingEntirePage = true;
	}
};<|MERGE_RESOLUTION|>--- conflicted
+++ resolved
@@ -56,12 +56,8 @@
 	});
 
 	useEventListener(document, "cut", (e) => {
-<<<<<<< HEAD
-		if (isTargetEditable(e)) return;
+		if (isTargetEditable(e) || canvasStore.editableBlock) return;
 		if (builderStore.readOnlyMode) return;
-=======
-		if (isTargetEditable(e) || canvasStore.editableBlock) return;
->>>>>>> abc60c64
 		copySelectedBlocksToClipboard(e);
 		if (canvasStore.activeCanvas?.selectedBlocks.length) {
 			for (const block of canvasStore.activeCanvas?.selectedBlocks) {
