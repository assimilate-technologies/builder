import { BuilderPageClientScript } from './BuilderPageClientScript'

export interface BuilderPage{
	creation: string
	name: string
	modified: string
	owner: string
	modified_by: string
	docstatus: 0 | 1 | 2
	parent?: string
	parentfield?: string
	parenttype?: string
	idx?: number
	/**	Published : Check	*/
	published?: 0 | 1
	/**	Page Name : Data	*/
	page_name?: string
	/**	Route : Data	*/
	route?: string
	/**	Dynamic Route : Check - Map route parameters into form variables. Example <code>/profile/&lt;user&gt;</code>	*/
	dynamic_route?: 0 | 1
	/**	Is Template : Check	*/
	is_template?: 0 | 1
	/**	Template Name : Data	*/
	template_name?: string
	/**	Blocks : JSON	*/
	blocks?: any
	/**	Draft Blocks : JSON	*/
	draft_blocks?: any
	/**	Page Data Script : Code - data.events = frappe.get_list("Event")
<br>
<b>Note:</b> Each key value of data should be a list.	*/
	page_data_script?: string
<<<<<<< HEAD
	/**	Head Script : Code - This will be appended at the end of the &lt;head&gt;	*/
	head_script?: string
=======
>>>>>>> 6d1357f5
	/**	Client Scripts : Table MultiSelect - Builder Page Client Script	*/
	client_scripts?: BuilderPageClientScript[]
	/**	Page Preview : Data	*/
	preview?: string
	/**	Favicon : Attach Image - An icon file with .ico extension. Should be 16 x 16 px.
You can generate using favicon-generator.org	*/
	favicon?: string
	/**	Title : Data	*/
	page_title?: string
	/**	Description : Small Text	*/
	meta_description?: string
	/**	Image : Attach Image	*/
	meta_image?: string
	/**	Authenticated Access : Check - Only allow logged-in users to view this page.	*/
	authenticated_access?: 0 | 1
	/**	Disable Indexing : Check - Prevent search engines from indexing this page	*/
	disable_indexing?: 0 | 1
	/**	Project Folder : Link - Builder Project Folder	*/
	project_folder?: string
}<|MERGE_RESOLUTION|>--- conflicted
+++ resolved
@@ -1,58 +1,55 @@
-import { BuilderPageClientScript } from './BuilderPageClientScript'
+import { BuilderPageClientScript } from "./BuilderPageClientScript";
 
-export interface BuilderPage{
-	creation: string
-	name: string
-	modified: string
-	owner: string
-	modified_by: string
-	docstatus: 0 | 1 | 2
-	parent?: string
-	parentfield?: string
-	parenttype?: string
-	idx?: number
+export interface BuilderPage {
+	creation: string;
+	name: string;
+	modified: string;
+	owner: string;
+	modified_by: string;
+	docstatus: 0 | 1 | 2;
+	parent?: string;
+	parentfield?: string;
+	parenttype?: string;
+	idx?: number;
 	/**	Published : Check	*/
-	published?: 0 | 1
+	published?: 0 | 1;
 	/**	Page Name : Data	*/
-	page_name?: string
+	page_name?: string;
 	/**	Route : Data	*/
-	route?: string
+	route?: string;
 	/**	Dynamic Route : Check - Map route parameters into form variables. Example <code>/profile/&lt;user&gt;</code>	*/
-	dynamic_route?: 0 | 1
+	dynamic_route?: 0 | 1;
 	/**	Is Template : Check	*/
-	is_template?: 0 | 1
+	is_template?: 0 | 1;
 	/**	Template Name : Data	*/
-	template_name?: string
+	template_name?: string;
 	/**	Blocks : JSON	*/
-	blocks?: any
+	blocks?: any;
 	/**	Draft Blocks : JSON	*/
-	draft_blocks?: any
+	draft_blocks?: any;
 	/**	Page Data Script : Code - data.events = frappe.get_list("Event")
 <br>
 <b>Note:</b> Each key value of data should be a list.	*/
-	page_data_script?: string
-<<<<<<< HEAD
+	page_data_script?: string;
 	/**	Head Script : Code - This will be appended at the end of the &lt;head&gt;	*/
-	head_script?: string
-=======
->>>>>>> 6d1357f5
+	head_script?: string;
 	/**	Client Scripts : Table MultiSelect - Builder Page Client Script	*/
-	client_scripts?: BuilderPageClientScript[]
+	client_scripts?: BuilderPageClientScript[];
 	/**	Page Preview : Data	*/
-	preview?: string
+	preview?: string;
 	/**	Favicon : Attach Image - An icon file with .ico extension. Should be 16 x 16 px.
 You can generate using favicon-generator.org	*/
-	favicon?: string
+	favicon?: string;
 	/**	Title : Data	*/
-	page_title?: string
+	page_title?: string;
 	/**	Description : Small Text	*/
-	meta_description?: string
+	meta_description?: string;
 	/**	Image : Attach Image	*/
-	meta_image?: string
+	meta_image?: string;
 	/**	Authenticated Access : Check - Only allow logged-in users to view this page.	*/
-	authenticated_access?: 0 | 1
+	authenticated_access?: 0 | 1;
 	/**	Disable Indexing : Check - Prevent search engines from indexing this page	*/
-	disable_indexing?: 0 | 1
+	disable_indexing?: 0 | 1;
 	/**	Project Folder : Link - Builder Project Folder	*/
-	project_folder?: string
+	project_folder?: string;
 }