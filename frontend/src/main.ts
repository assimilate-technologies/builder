--- conflicted
+++ resolved
@@ -1,8 +1,4 @@
-<<<<<<< HEAD
-import { Button, Dialog, FeatherIcon, FormControl, FrappeUI, Input } from "frappe-ui";
-=======
-import { Button, FeatherIcon, FormControl, FrappeUI } from "frappe-ui";
->>>>>>> 519cc089
+import { Button, Dialog, FeatherIcon, FormControl, FrappeUI } from "frappe-ui";
 import { createPinia } from "pinia";
 import { createApp } from "vue";
 import "./index.css";
