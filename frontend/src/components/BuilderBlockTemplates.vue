<template>
	<div class="flex flex-col gap-3">
		<div v-show="blockTemplates.length > 10 || blockTemplateFilter">
			<BuilderInput
				type="text"
				placeholder="Search Template"
				v-model="blockTemplateFilter"
				@input="
					(value: string) => {
						blockTemplateFilter = value;
					}
				" />
		</div>
		<CollapsibleSection :sectionName="section.sectionName" v-for="section in sections">
			<div class="grid auto-rows-[80px] grid-cols-2 gap-4">
				<div
					v-for="blockTemplate in section.blocks"
					:key="blockTemplate.name"
					class="flex"
					:class="{
						'col-span-2': blockTemplate?.preview_width === 2,
						'row-span-2': blockTemplate?.preview_height === 2,
					}">
					<div
						class="relative flex h-full w-full translate-x-0 translate-y-0 cursor-pointer flex-col items-center justify-center gap-2 overflow-hidden truncate rounded-md border border-transparent bg-surface-gray-1 p-2 pt-3"
						draggable="true"
						@click="selectBlockTemplate(blockTemplate)"
						@dblclick="is_developer_mode && store.editBlockTemplate(blockTemplate.name)"
						@dragstart="(ev) => setBlockTemplateData(ev, blockTemplate)"
						@dragend="() => store.handleDragEnd()">
						<div
							class="flex h-4/5 items-center justify-center"
							:class="{
								'w-14': !blockTemplate?.preview_width || blockTemplate?.preview_width == 1,
							}">
<<<<<<< HEAD
							<img draggable="false" :src="blockTemplate.preview" />
=======
							<img :src="blockTemplate.preview" class="pointer-events-none" />
>>>>>>> 82407b0d
						</div>
						<p class="text-sm text-ink-gray-6">
							{{ blockTemplate.template_name }}
						</p>
					</div>
				</div>
			</div>
		</CollapsibleSection>
	</div>
</template>
<script setup lang="ts">
import builderBlockTemplate from "@/data/builderBlockTemplate";
import useStore from "@/store";
import { BlockTemplate } from "@/types/Builder/BlockTemplate";
import { computed, onMounted, ref } from "vue";
import CollapsibleSection from "./CollapsibleSection.vue";

const store = useStore();
const is_developer_mode = window.is_developer_mode;
const blockTemplateFilter = ref("");

onMounted(() => {
	builderBlockTemplate.fetch();
});

const blockTemplates = computed(() => {
	return (builderBlockTemplate.data || []).filter((d: BlockTemplate) => {
		if (blockTemplateFilter.value) {
			return d.name?.toLowerCase().includes(blockTemplateFilter.value.toLowerCase());
		} else {
			return true;
		}
	});
});

const setBlockTemplateData = (ev: DragEvent, component: BlockTemplate) => {
	ev.dataTransfer?.setData("blockTemplate", component.name);
	store.handleDragStart(ev);
};

const selectedBlockTemplate = ref<string | null>(null);
const selectBlockTemplate = (blockTemplate: BlockTemplate) => {
	selectedBlockTemplate.value = blockTemplate.name;
	if (is_developer_mode && store.fragmentData.fragmentId) {
		store.editBlockTemplate(blockTemplate.name);
	}
};

const getFilteredBlockTemplates = (section: string) => {
	return blockTemplates.value.filter((d: BlockTemplate) => d.category === section);
};

const sections = computed(() => {
	const categories = store.blockTemplateCategoryOptions as string[];
	return categories
		.map((category) => {
			return {
				sectionName: category as string,
				blocks: getFilteredBlockTemplates(category) as BlockTemplate[],
			};
		})
		.filter((section) => section.blocks.length > 0);
});
</script><|MERGE_RESOLUTION|>--- conflicted
+++ resolved
@@ -33,11 +33,7 @@
 							:class="{
 								'w-14': !blockTemplate?.preview_width || blockTemplate?.preview_width == 1,
 							}">
-<<<<<<< HEAD
-							<img draggable="false" :src="blockTemplate.preview" />
-=======
 							<img :src="blockTemplate.preview" class="pointer-events-none" />
->>>>>>> 82407b0d
 						</div>
 						<p class="text-sm text-ink-gray-6">
 							{{ blockTemplate.template_name }}
