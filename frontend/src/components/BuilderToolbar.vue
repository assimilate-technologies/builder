--- conflicted
+++ resolved
@@ -159,13 +159,8 @@
 import { BuilderPage } from "@/types/Builder/BuilderPage";
 import { getTextContent } from "@/utils/helpers";
 import { useDark, useToggle } from "@vueuse/core";
-<<<<<<< HEAD
 import { Badge, Popover, Tooltip } from "frappe-ui";
-import { computed, ref } from "vue";
-=======
-import { Popover, Tooltip } from "frappe-ui";
 import { computed, defineAsyncComponent, ref } from "vue";
->>>>>>> abc60c64
 import { toast } from "vue-sonner";
 import MainMenu from "./MainMenu.vue";
 import PageOptions from "./PageOptions.vue";
