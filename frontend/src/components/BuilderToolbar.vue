<template>
	<div
		class="toolbar flex h-14 items-center justify-center bg-white p-2 shadow-sm dark:border-b-[1px] dark:border-gray-800 dark:bg-zinc-900"
		ref="toolbar">
		<div class="absolute left-3 flex items-center">
			<router-link class="flex items-center gap-2" :to="{ name: 'home' }">
				<img src="/builder_logo.png" alt="logo" class="h-7" />
				<h1 class="text-md mt-[2px] font-semibold leading-5 text-gray-800 dark:text-gray-200">Builder</h1>
			</router-link>
		</div>
		<div class="ml-10 flex gap-3">
			<Tooltip
				:text="mode.description"
				:hoverDelay="0.6"
				v-for="mode in [
					{ mode: 'select', icon: 'mouse-pointer', 'description': 'Select (v)' },
					{ mode: 'text', icon: 'type', 'description': 'Text (t)' },
					{ mode: 'container', icon: 'square', 'description': 'Container (c)' },
					{ mode: 'image', icon: 'image', 'description': 'Image (i)' },
				] as { 'mode': BuilderMode; 'icon': string, 'description': string }[]">
				<Button
					variant="ghost"
					:icon="mode.icon"
					class="!text-gray-700 dark:!text-gray-200 hover:dark:bg-zinc-800 focus:dark:bg-zinc-700 [&[active='true']]:bg-gray-100 [&[active='true']]:!text-gray-900 [&[active='true']]:dark:bg-zinc-700 [&[active='true']]:dark:!text-zinc-50"
					@click="store.mode = mode.mode"
					:active="store.mode === mode.mode"></Button>
			</Tooltip>
		</div>
		<div class="absolute right-3 flex items-center gap-5">
			<Dialog
				style="z-index: 40"
				:options="{
					title: 'Get Started',
					size: '4xl',
				}"
				v-model="showDialog">
				<template #body-content>
					<iframe
						class="h-[60vh] w-full rounded-sm"
						src="https://www.youtube-nocookie.com/embed/videoseries?si=8NvOFXFq6ntafauO&amp;controls=0&amp;list=PL3lFfCEoMxvwZsBfCgk6vLKstZx204xe3"
						title="Frappe Builder - Get Started"
						frameborder="0"
						allowfullscreen></iframe>
				</template>
			</Dialog>
			<Badge :variant="'subtle'" theme="gray" size="md" label="Badge" v-if="store.isHomePage()">
				Homepage
			</Badge>
			<!-- <button @click="showDialog = true">
				<FeatherIcon
					name="info"
					class="mr-4 h-4 w-4 cursor-pointer text-gray-600 dark:text-gray-400" />
			</button> -->
			<UseDark v-slot="{ isDark, toggleDark }">
				<button @click="transitionTheme(toggleDark)">
					<FeatherIcon
						title="Toggle Theme"
						:name="isDark ? 'moon' : 'sun'"
						class="h-4 w-4 cursor-pointer text-gray-600 dark:text-gray-400" />
				</button>
			</UseDark>
			<router-link
				v-if="store.selectedPage"
				:to="{ name: 'preview', params: { pageId: store.selectedPage } }"
				title="Preview">
				<FeatherIcon name="play" class="h-4 w-4 cursor-pointer text-gray-600 dark:text-gray-400" />
			</router-link>
			<Button
				variant="solid"
				@click="
					() => {
						publishing = true;
						store.publishPage().finally(() => (publishing = false));
					}
				"
				class="border-0 text-xs dark:bg-zinc-800"
				:loading="publishing">
				{{ publishing ? "Publishing" : "Publish" }}
			</Button>
		</div>
	</div>
</template>
<script setup lang="ts">
import { UseDark } from "@vueuse/components";
<<<<<<< HEAD
import { Tooltip } from "frappe-ui";
=======
import { Badge, Dialog, Tooltip } from "frappe-ui";
>>>>>>> a8d5ca84
import { ref } from "vue";
import useStore from "../store";

const publishing = ref(false);
const showDialog = ref(false);

declare global {
	interface Document {
		startViewTransition(callback: () => void): void;
	}
}

const store = useStore();
const toolbar = ref(null);
const transitionTheme = (toggleDark: () => void) => {
	if (document.startViewTransition && !window.matchMedia("(prefers-reduced-motion: reduce)").matches) {
		document.startViewTransition(() => {
			toggleDark();
		});
	} else {
		toggleDark();
	}
};
</script>
<style>
[data-radix-popper-content-wrapper] {
	margin-top: 15px !important;
}
</style><|MERGE_RESOLUTION|>--- conflicted
+++ resolved
@@ -13,16 +13,16 @@
 				:text="mode.description"
 				:hoverDelay="0.6"
 				v-for="mode in [
-					{ mode: 'select', icon: 'mouse-pointer', 'description': 'Select (v)' },
-					{ mode: 'text', icon: 'type', 'description': 'Text (t)' },
-					{ mode: 'container', icon: 'square', 'description': 'Container (c)' },
-					{ mode: 'image', icon: 'image', 'description': 'Image (i)' },
-				] as { 'mode': BuilderMode; 'icon': string, 'description': string }[]">
+					{ mode: 'select', icon: 'mouse-pointer', description: 'Select (v)' },
+					{ mode: 'text', icon: 'type', description: 'Text (t)' },
+					{ mode: 'container', icon: 'square', description: 'Container (c)' },
+					{ mode: 'image', icon: 'image', description: 'Image (i)' },
+				]">
 				<Button
 					variant="ghost"
 					:icon="mode.icon"
 					class="!text-gray-700 dark:!text-gray-200 hover:dark:bg-zinc-800 focus:dark:bg-zinc-700 [&[active='true']]:bg-gray-100 [&[active='true']]:!text-gray-900 [&[active='true']]:dark:bg-zinc-700 [&[active='true']]:dark:!text-zinc-50"
-					@click="store.mode = mode.mode"
+					@click="store.mode = mode.mode as BuilderMode"
 					:active="store.mode === mode.mode"></Button>
 			</Tooltip>
 		</div>
@@ -82,11 +82,7 @@
 </template>
 <script setup lang="ts">
 import { UseDark } from "@vueuse/components";
-<<<<<<< HEAD
-import { Tooltip } from "frappe-ui";
-=======
 import { Badge, Dialog, Tooltip } from "frappe-ui";
->>>>>>> a8d5ca84
 import { ref } from "vue";
 import useStore from "../store";
 
